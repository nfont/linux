<refentry id="vidioc-s-hw-freq-seek">
  <refmeta>
    <refentrytitle>ioctl VIDIOC_S_HW_FREQ_SEEK</refentrytitle>
    &manvol;
  </refmeta>

  <refnamediv>
    <refname>VIDIOC_S_HW_FREQ_SEEK</refname>
    <refpurpose>Perform a hardware frequency seek</refpurpose>
  </refnamediv>

  <refsynopsisdiv>
    <funcsynopsis>
      <funcprototype>
	<funcdef>int <function>ioctl</function></funcdef>
	<paramdef>int <parameter>fd</parameter></paramdef>
	<paramdef>int <parameter>request</parameter></paramdef>
	<paramdef>struct v4l2_hw_freq_seek
*<parameter>argp</parameter></paramdef>
      </funcprototype>
    </funcsynopsis>
  </refsynopsisdiv>

  <refsect1>
    <title>Arguments</title>

    <variablelist>
      <varlistentry>
	<term><parameter>fd</parameter></term>
	<listitem>
	  <para>&fd;</para>
	</listitem>
      </varlistentry>
      <varlistentry>
	<term><parameter>request</parameter></term>
	<listitem>
	  <para>VIDIOC_S_HW_FREQ_SEEK</para>
	</listitem>
      </varlistentry>
      <varlistentry>
	<term><parameter>argp</parameter></term>
	<listitem>
	  <para></para>
	</listitem>
      </varlistentry>
    </variablelist>
  </refsect1>

  <refsect1>
    <title>Description</title>

    <para>Start a hardware frequency seek from the current frequency.
To do this applications initialize the <structfield>tuner</structfield>,
<structfield>type</structfield>, <structfield>seek_upward</structfield>,
<structfield>wrap_around</structfield>, <structfield>spacing</structfield>,
<structfield>rangelow</structfield> and <structfield>rangehigh</structfield>
fields, and zero out the <structfield>reserved</structfield> array of a
&v4l2-hw-freq-seek; and call the <constant>VIDIOC_S_HW_FREQ_SEEK</constant>
ioctl with a pointer to this structure.</para>

    <para>The <structfield>rangelow</structfield> and
<structfield>rangehigh</structfield> fields can be set to a non-zero value to
tell the driver to search a specific band. If the &v4l2-tuner;
<structfield>capability</structfield> field has the
<constant>V4L2_TUNER_CAP_HWSEEK_PROG_LIM</constant> flag set, these values
must fall within one of the bands returned by &VIDIOC-ENUM-FREQ-BANDS;. If
the <constant>V4L2_TUNER_CAP_HWSEEK_PROG_LIM</constant> flag is not set,
then these values must exactly match those of one of the bands returned by
&VIDIOC-ENUM-FREQ-BANDS;. If the current frequency of the tuner does not fall
within the selected band it will be clamped to fit in the band before the
seek is started.</para>

    <para>If an error is returned, then the original frequency will
    be restored.</para>

    <para>This ioctl is supported if the <constant>V4L2_CAP_HW_FREQ_SEEK</constant> capability is set.</para>

    <para>If this ioctl is called from a non-blocking filehandle, then &EAGAIN; is
    returned and no seek takes place.</para>

    <table pgwide="1" frame="none" id="v4l2-hw-freq-seek">
      <title>struct <structname>v4l2_hw_freq_seek</structname></title>
      <tgroup cols="3">
	&cs-str;
	<tbody valign="top">
	  <row>
	    <entry>__u32</entry>
	    <entry><structfield>tuner</structfield></entry>
	    <entry>The tuner index number. This is the
same value as in the &v4l2-input; <structfield>tuner</structfield>
field and the &v4l2-tuner; <structfield>index</structfield> field.</entry>
	  </row>
	  <row>
	    <entry>__u32</entry>
	    <entry><structfield>type</structfield></entry>
	    <entry>The tuner type. This is the same value as in the
&v4l2-tuner; <structfield>type</structfield> field. See <xref
	    linkend="v4l2-tuner-type" /></entry>
	  </row>
	  <row>
	    <entry>__u32</entry>
	    <entry><structfield>seek_upward</structfield></entry>
	    <entry>If non-zero, seek upward from the current frequency, else seek downward.</entry>
	  </row>
	  <row>
	    <entry>__u32</entry>
	    <entry><structfield>wrap_around</structfield></entry>
	    <entry>If non-zero, wrap around when at the end of the frequency range, else stop seeking.
	    The &v4l2-tuner; <structfield>capability</structfield> field will tell you what the
	    hardware supports.
	    </entry>
	  </row>
	  <row>
	    <entry>__u32</entry>
	    <entry><structfield>spacing</structfield></entry>
	    <entry>If non-zero, defines the hardware seek resolution in Hz. The driver selects the nearest value that is supported by the device. If spacing is zero a reasonable default value is used.</entry>
	  </row>
	  <row>
	    <entry>__u32</entry>
	    <entry><structfield>rangelow</structfield></entry>
	    <entry>If non-zero, the lowest tunable frequency of the band to
search in units of 62.5 kHz, or if the &v4l2-tuner;
<structfield>capability</structfield> field has the
<constant>V4L2_TUNER_CAP_LOW</constant> flag set, in units of 62.5 Hz.
If <structfield>rangelow</structfield> is zero a reasonable default value
is used.</entry>
	  </row>
	  <row>
	    <entry>__u32</entry>
	    <entry><structfield>rangehigh</structfield></entry>
	    <entry>If non-zero, the highest tunable frequency of the band to
search in units of 62.5 kHz, or if the &v4l2-tuner;
<structfield>capability</structfield> field has the
<constant>V4L2_TUNER_CAP_LOW</constant> flag set, in units of 62.5 Hz.
If <structfield>rangehigh</structfield> is zero a reasonable default value
is used.</entry>
	  </row>
	  <row>
	    <entry>__u32</entry>
	    <entry><structfield>reserved</structfield>[5]</entry>
	    <entry>Reserved for future extensions. Applications
	    must set the array to zero.</entry>
	  </row>
	</tbody>
      </tgroup>
    </table>
  </refsect1>

  <refsect1>
    &return-value;

    <variablelist>
      <varlistentry>
	<term><errorcode>EINVAL</errorcode></term>
	<listitem>
	  <para>The <structfield>tuner</structfield> index is out of
bounds, the <structfield>wrap_around</structfield> value is not supported or
one of the values in the <structfield>type</structfield>,
<structfield>rangelow</structfield> or <structfield>rangehigh</structfield>
fields is wrong.</para>
<<<<<<< HEAD
	</listitem>
      </varlistentry>
      <varlistentry>
	<term><errorcode>ENODATA</errorcode></term>
	<listitem>
	  <para>The hardware seek found no channels.</para>
=======
>>>>>>> 4a8e43fe
	</listitem>
      </varlistentry>
      <varlistentry>
	<term><errorcode>EBUSY</errorcode></term>
	<listitem>
<<<<<<< HEAD
=======
	  <para>Attempted to call <constant>VIDIOC_S_HW_FREQ_SEEK</constant>
	  with the filehandle in non-blocking mode.</para>
	</listitem>
      </varlistentry>
      <varlistentry>
	<term><errorcode>ENODATA</errorcode></term>
	<listitem>
	  <para>The hardware seek found no channels.</para>
	</listitem>
      </varlistentry>
      <varlistentry>
	<term><errorcode>EBUSY</errorcode></term>
	<listitem>
>>>>>>> 4a8e43fe
	  <para>Another hardware seek is already in progress.</para>
	</listitem>
      </varlistentry>
    </variablelist>
  </refsect1>
</refentry><|MERGE_RESOLUTION|>--- conflicted
+++ resolved
@@ -158,22 +158,11 @@
 one of the values in the <structfield>type</structfield>,
 <structfield>rangelow</structfield> or <structfield>rangehigh</structfield>
 fields is wrong.</para>
-<<<<<<< HEAD
 	</listitem>
       </varlistentry>
       <varlistentry>
-	<term><errorcode>ENODATA</errorcode></term>
+	<term><errorcode>EAGAIN</errorcode></term>
 	<listitem>
-	  <para>The hardware seek found no channels.</para>
-=======
->>>>>>> 4a8e43fe
-	</listitem>
-      </varlistentry>
-      <varlistentry>
-	<term><errorcode>EBUSY</errorcode></term>
-	<listitem>
-<<<<<<< HEAD
-=======
 	  <para>Attempted to call <constant>VIDIOC_S_HW_FREQ_SEEK</constant>
 	  with the filehandle in non-blocking mode.</para>
 	</listitem>
@@ -187,7 +176,6 @@
       <varlistentry>
 	<term><errorcode>EBUSY</errorcode></term>
 	<listitem>
->>>>>>> 4a8e43fe
 	  <para>Another hardware seek is already in progress.</para>
 	</listitem>
       </varlistentry>
