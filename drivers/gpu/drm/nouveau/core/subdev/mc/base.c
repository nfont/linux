/*
 * Copyright 2012 Red Hat Inc.
 *
 * Permission is hereby granted, free of charge, to any person obtaining a
 * copy of this software and associated documentation files (the "Software"),
 * to deal in the Software without restriction, including without limitation
 * the rights to use, copy, modify, merge, publish, distribute, sublicense,
 * and/or sell copies of the Software, and to permit persons to whom the
 * Software is furnished to do so, subject to the following conditions:
 *
 * The above copyright notice and this permission notice shall be included in
 * all copies or substantial portions of the Software.
 *
 * THE SOFTWARE IS PROVIDED "AS IS", WITHOUT WARRANTY OF ANY KIND, EXPRESS OR
 * IMPLIED, INCLUDING BUT NOT LIMITED TO THE WARRANTIES OF MERCHANTABILITY,
 * FITNESS FOR A PARTICULAR PURPOSE AND NONINFRINGEMENT.  IN NO EVENT SHALL
 * THE COPYRIGHT HOLDER(S) OR AUTHOR(S) BE LIABLE FOR ANY CLAIM, DAMAGES OR
 * OTHER LIABILITY, WHETHER IN AN ACTION OF CONTRACT, TORT OR OTHERWISE,
 * ARISING FROM, OUT OF OR IN CONNECTION WITH THE SOFTWARE OR THE USE OR
 * OTHER DEALINGS IN THE SOFTWARE.
 *
 * Authors: Ben Skeggs
 */

#include <subdev/mc.h>
#include <core/option.h>
<<<<<<< HEAD
=======

static inline u32
nouveau_mc_intr_mask(struct nouveau_mc *pmc)
{
	u32 intr = nv_rd32(pmc, 0x000100);
	if (intr == 0xffffffff) /* likely fallen off the bus */
		intr = 0x00000000;
	return intr;
}
>>>>>>> d8ec26d7

static irqreturn_t
nouveau_mc_intr(int irq, void *arg)
{
	struct nouveau_mc *pmc = arg;
<<<<<<< HEAD
	const struct nouveau_mc_intr *map = pmc->intr_map;
	struct nouveau_device *device = nv_device(pmc);
	struct nouveau_subdev *unit;
	u32 stat, intr;

	intr = stat = nv_rd32(pmc, 0x000100);
	if (intr == 0xffffffff)
		return IRQ_NONE;
	while (stat && map->stat) {
		if (stat & map->stat) {
			unit = nouveau_subdev(pmc, map->unit);
			if (unit && unit->intr)
				unit->intr(unit);
			intr &= ~map->stat;
		}
		map++;
	}
=======
	const struct nouveau_mc_oclass *oclass = (void *)nv_object(pmc)->oclass;
	const struct nouveau_mc_intr *map = oclass->intr;
	struct nouveau_subdev *unit;
	u32 intr;

	nv_wr32(pmc, 0x000140, 0x00000000);
	nv_rd32(pmc, 0x000140);
	intr = nouveau_mc_intr_mask(pmc);
	if (pmc->use_msi)
		oclass->msi_rearm(pmc);
>>>>>>> d8ec26d7

	if (pmc->use_msi)
		nv_wr08(pmc->base.base.parent, 0x00088068, 0xff);

	if (intr) {
		u32 stat = intr = nouveau_mc_intr_mask(pmc);
		while (map->stat) {
			if (intr & map->stat) {
				unit = nouveau_subdev(pmc, map->unit);
				if (unit && unit->intr)
					unit->intr(unit);
				stat &= ~map->stat;
			}
			map++;
		}

		if (stat)
			nv_error(pmc, "unknown intr 0x%08x\n", stat);
	}

<<<<<<< HEAD
	if (stat == IRQ_HANDLED)
		pm_runtime_mark_last_busy(&device->pdev->dev);
	return stat ? IRQ_HANDLED : IRQ_NONE;
=======
	nv_wr32(pmc, 0x000140, 0x00000001);
	return intr ? IRQ_HANDLED : IRQ_NONE;
>>>>>>> d8ec26d7
}

int
_nouveau_mc_fini(struct nouveau_object *object, bool suspend)
{
	struct nouveau_mc *pmc = (void *)object;
	nv_wr32(pmc, 0x000140, 0x00000000);
	return nouveau_subdev_fini(&pmc->base, suspend);
}

int
_nouveau_mc_init(struct nouveau_object *object)
{
	struct nouveau_mc *pmc = (void *)object;
	int ret = nouveau_subdev_init(&pmc->base);
	if (ret)
		return ret;
	nv_wr32(pmc, 0x000140, 0x00000001);
	return 0;
}

void
_nouveau_mc_dtor(struct nouveau_object *object)
{
	struct nouveau_device *device = nv_device(object);
	struct nouveau_mc *pmc = (void *)object;
	free_irq(device->pdev->irq, pmc);
	if (pmc->use_msi)
		pci_disable_msi(device->pdev);
	nouveau_subdev_destroy(&pmc->base);
}

int
nouveau_mc_create_(struct nouveau_object *parent, struct nouveau_object *engine,
		   struct nouveau_oclass *bclass, int length, void **pobject)
{
	const struct nouveau_mc_oclass *oclass = (void *)bclass;
	struct nouveau_device *device = nv_device(parent);
	struct nouveau_mc *pmc;
	int ret;

	ret = nouveau_subdev_create_(parent, engine, bclass, 0, "PMC",
				     "master", length, pobject);
	pmc = *pobject;
	if (ret)
		return ret;

	switch (device->pdev->device & 0x0ff0) {
	case 0x00f0:
	case 0x02e0:
		/* BR02? NFI how these would be handled yet exactly */
		break;
	default:
		switch (device->chipset) {
		case 0xaa: break; /* reported broken, nv also disable it */
		default:
			pmc->use_msi = true;
			break;
		}
	}

	pmc->use_msi = nouveau_boolopt(device->cfgopt, "NvMSI", pmc->use_msi);
	if (pmc->use_msi && oclass->msi_rearm) {
		pmc->use_msi = pci_enable_msi(device->pdev) == 0;
		if (pmc->use_msi) {
			nv_info(pmc, "MSI interrupts enabled\n");
			oclass->msi_rearm(pmc);
		}
	} else {
		pmc->use_msi = false;
	}

	switch (device->pdev->device & 0x0ff0) {
	case 0x00f0: /* BR02? */
	case 0x02e0: /* BR02? */
		pmc->use_msi = false;
		break;
	default:
		pmc->use_msi = nouveau_boolopt(device->cfgopt, "NvMSI", false);
		if (pmc->use_msi) {
			pmc->use_msi = pci_enable_msi(device->pdev) == 0;
			if (pmc->use_msi) {
				nv_info(pmc, "MSI interrupts enabled\n");
				nv_wr08(device, 0x00088068, 0xff);
			}
		}
		break;
	}

	ret = request_irq(device->pdev->irq, nouveau_mc_intr,
			  IRQF_SHARED, "nouveau", pmc);
	if (ret < 0)
		return ret;

	return 0;
}<|MERGE_RESOLUTION|>--- conflicted
+++ resolved
@@ -24,8 +24,6 @@
 
 #include <subdev/mc.h>
 #include <core/option.h>
-<<<<<<< HEAD
-=======
 
 static inline u32
 nouveau_mc_intr_mask(struct nouveau_mc *pmc)
@@ -35,31 +33,11 @@
 		intr = 0x00000000;
 	return intr;
 }
->>>>>>> d8ec26d7
 
 static irqreturn_t
 nouveau_mc_intr(int irq, void *arg)
 {
 	struct nouveau_mc *pmc = arg;
-<<<<<<< HEAD
-	const struct nouveau_mc_intr *map = pmc->intr_map;
-	struct nouveau_device *device = nv_device(pmc);
-	struct nouveau_subdev *unit;
-	u32 stat, intr;
-
-	intr = stat = nv_rd32(pmc, 0x000100);
-	if (intr == 0xffffffff)
-		return IRQ_NONE;
-	while (stat && map->stat) {
-		if (stat & map->stat) {
-			unit = nouveau_subdev(pmc, map->unit);
-			if (unit && unit->intr)
-				unit->intr(unit);
-			intr &= ~map->stat;
-		}
-		map++;
-	}
-=======
 	const struct nouveau_mc_oclass *oclass = (void *)nv_object(pmc)->oclass;
 	const struct nouveau_mc_intr *map = oclass->intr;
 	struct nouveau_subdev *unit;
@@ -70,10 +48,6 @@
 	intr = nouveau_mc_intr_mask(pmc);
 	if (pmc->use_msi)
 		oclass->msi_rearm(pmc);
->>>>>>> d8ec26d7
-
-	if (pmc->use_msi)
-		nv_wr08(pmc->base.base.parent, 0x00088068, 0xff);
 
 	if (intr) {
 		u32 stat = intr = nouveau_mc_intr_mask(pmc);
@@ -91,14 +65,8 @@
 			nv_error(pmc, "unknown intr 0x%08x\n", stat);
 	}
 
-<<<<<<< HEAD
-	if (stat == IRQ_HANDLED)
-		pm_runtime_mark_last_busy(&device->pdev->dev);
-	return stat ? IRQ_HANDLED : IRQ_NONE;
-=======
 	nv_wr32(pmc, 0x000140, 0x00000001);
 	return intr ? IRQ_HANDLED : IRQ_NONE;
->>>>>>> d8ec26d7
 }
 
 int
@@ -171,23 +139,6 @@
 		pmc->use_msi = false;
 	}
 
-	switch (device->pdev->device & 0x0ff0) {
-	case 0x00f0: /* BR02? */
-	case 0x02e0: /* BR02? */
-		pmc->use_msi = false;
-		break;
-	default:
-		pmc->use_msi = nouveau_boolopt(device->cfgopt, "NvMSI", false);
-		if (pmc->use_msi) {
-			pmc->use_msi = pci_enable_msi(device->pdev) == 0;
-			if (pmc->use_msi) {
-				nv_info(pmc, "MSI interrupts enabled\n");
-				nv_wr08(device, 0x00088068, 0xff);
-			}
-		}
-		break;
-	}
-
 	ret = request_irq(device->pdev->irq, nouveau_mc_intr,
 			  IRQF_SHARED, "nouveau", pmc);
 	if (ret < 0)
