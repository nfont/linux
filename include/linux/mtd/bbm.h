--- conflicted
+++ resolved
@@ -91,11 +91,6 @@
  * with NAND_BBT_CREATE.
  */
 #define NAND_BBT_CREATE_EMPTY	0x00000400
-<<<<<<< HEAD
-/* Search good / bad pattern through all pages of a block */
-#define NAND_BBT_SCANALLPAGES	0x00000800
-=======
->>>>>>> d8ec26d7
 /* Write bbt if neccecary */
 #define NAND_BBT_WRITE		0x00002000
 /* Read and write back block contents when writing bbt */
